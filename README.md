--- conflicted
+++ resolved
@@ -46,15 +46,8 @@
         "scans": [
             "mac-motor-bicc-ui"
         ],
-        "scans": [
-            "mac-motor-bicc-ui"
-        ],
         "deployments": [
-<<<<<<< HEAD
-           "ENV-Management-jobs-NonProd/job/ENV-Management-jobs-NonProd-UAT/job/UAT-Alerting-UI"
-=======
             "ENV-Management-jobs-NonProd/job/ENV-Management-jobs-NonProd-UAT/job/UAT-Alerting-UI"
->>>>>>> 15817c99
         ]
     }
     ```
@@ -391,8 +384,6 @@
 - Category weights and order
 - Chart colors
 - Value formatting (percentage/number)
-<<<<<<< HEAD
-=======
 
 Example dashboard configuration:
 ```json
@@ -487,4 +478,3 @@
      "Delivery": "#673AB7"   // Purple
    }
    ```
->>>>>>> 15817c99
