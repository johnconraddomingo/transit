--- conflicted
+++ resolved
@@ -1,10 +1,6 @@
-<<<<<<< HEAD
 # Core dependencies
 jinja2>=3.1.2         # For HTML templating with Jinja2
 pandas>=1.5.3         # For loading and manipulating CSV data
 python-dateutil>=2.8  # For robust datetime parsing if used with pandas 
-=======
-requests==2.31.0
-python-dateutil>=2.8.2
-pytz>=2021.1
->>>>>>> 0b3912fe
+requests==2.31.0      # For RESTful calls
+pytz>=2021.1          # For timezone calculations