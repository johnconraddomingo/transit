"""
GitHub data source for retrieving metrics from GitHub and GitHub Enterprise.
"""
 
import requests
from datetime import datetime
import calendar
from urllib.parse import urljoin
import json
from src.utils.logger import get_logger
 
 
class GitHubDataSource:
    """
    Data source for connecting to a GitHub/GitHub Enterprise server and retrieving metrics.
    """
   
    def __init__(self, base_url, token=None, username=None, password=None):
        """
        Initialize the GitHubDataSource.
       
        Args:
            base_url (str): Base URL of the GitHub server (api.github.com for public GitHub)
            token (str, optional): Personal access token for API access
            username (str, optional): Username for basic authentication (not preferred for GitHub)
            password (str, optional): Password for basic authentication (not preferred for GitHub)
       
        Note:
            Token authentication is strongly recommended for GitHub.
            Basic authentication is deprecated for GitHub API v3 but might be supported in GitHub Enterprise.        """
        self.base_url = base_url.rstrip('/')
        self.logger = get_logger("github_data_source")
        self.token = token
       
        # Set up authentication headers
        self.headers = {
            'Accept': 'application/vnd.github.v3+json'  # Specify GitHub API version
        }
       
        # GitHub API strongly prefers token authentication
        if token:
            self.headers['Authorization'] = f'token {token}'
            self.auth = None        # Basic authentication is included but may not work for GitHub.com
        elif username and password:
            self.auth = (username, password)
            self.logger.warning(3, "Basic authentication for GitHub API is deprecated. Token authentication is recommended.")
        else:
            raise ValueError("Authentication credentials must be provided. Token authentication is recommended.")
<<<<<<< HEAD
    
    
    def get_active_users(self, organization, year, month):
        """
        Get the number of active Copilot users for an organization.
        
=======
   
   
    def get_active_users(self, organization, year, month):
        """
        Get the number of active Copilot users for an organization.
       
>>>>>>> 15817c99
        Args:
            organization (str): GitHub organization name
            year (str): Year (e.g. "2025")
            month (str): Month (e.g. "05")
           
        Returns:
            int: Maximum number of active Copilot users for the month
        """
        # Construct API endpoint for Copilot metrics
        api_endpoint = f"/enterprises/{organization}/copilot/metrics"
        url = urljoin(self.base_url, api_endpoint)
       
        try:
            # Query the GitHub API for Copilot metrics without any parameters
            if self.auth:
                response = requests.get(url, headers=self.headers, auth=self.auth)
            else:
                response = requests.get(url, headers=self.headers)
               
            response.raise_for_status()
            data = response.json()
<<<<<<< HEAD

=======
 
>>>>>>> 15817c99
            # Handle if data is a list or dict
            if isinstance(data, dict):
                entries = data.get('data', [])
            elif isinstance(data, list):
                entries = data
            else:
                entries = []
<<<<<<< HEAD

            target_date_prefix = f"{year}-{month:0>2}"  # Ensures month is two digits

=======
 
            target_date_prefix = f"{year}-{month:0>2}"  # Ensures month is two digits
 
>>>>>>> 15817c99
            # Get the maximum total_engaged_users for the month
            max_active_users = max(
                (entry.get('total_engaged_users', 0)
                 for entry in entries
                 if entry.get('date', '').startswith(target_date_prefix)),
<<<<<<< HEAD
                default=0
            )
            return max_active_users
        except requests.exceptions.RequestException as e:
            print(f"Error fetching GitHub Copilot active users: {e}")
            return 0  # Return 0 if there's an error
        
    def get_copilot_suggested_lines(self, organization, year, month):
        """
        Get the total number of code lines suggested by GitHub Copilot for an organization.
        
=======
                default=0            )
            return max_active_users
        except requests.exceptions.RequestException as e:
            self.logger.error(3, f"Error fetching GitHub Copilot active users: {e}")
            return 0  # Return 0 if there's an error
       
    def get_copilot_suggested_lines(self, organization, year, month):
        """
        Get the total number of code lines suggested by GitHub Copilot for an organization.
       
>>>>>>> 15817c99
        Args:
            organization (str): GitHub organization name
            year (str): Year (e.g. "2025")
            month (str): Month (e.g. "05")
           
        Returns:
            int: Total number of lines suggested by Copilot for the month
        """
        # Construct API endpoint for Copilot metrics
        api_endpoint = f"/enterprises/{organization}/copilot/metrics"
        url = urljoin(self.base_url, api_endpoint)
       
        try:
            # Query the GitHub API for Copilot metrics without any parameters
            if self.auth:
                response = requests.get(url, headers=self.headers, auth=self.auth)
            else:
                response = requests.get(url, headers=self.headers)
<<<<<<< HEAD
                
=======
               
>>>>>>> 15817c99
            response.raise_for_status()
            data = response.json()
            # Handle if data is a list or dict
            if isinstance(data, dict):
                entries = data.get('data', [])
            elif isinstance(data, list):
                entries = data
            else:
                entries = []
<<<<<<< HEAD

            target_date_prefix = f"{year}-{month:0>2}"  # Ensures month is two digits

=======
 
            target_date_prefix = f"{year}-{month:0>2}"  # Ensures month is two digits
 
>>>>>>> 15817c99
            total_suggested_lines = 0
            for entry in entries:
                if entry.get('date', '').startswith(target_date_prefix):
                    completions = entry.get('copilot_ide_code_completions', {})
                    editors = completions.get('editors', [])
                    for editor in editors:
                        for model in editor.get('models', []):
<<<<<<< HEAD
                            for language in model.get('languages', []):
                                total_suggested_lines += language.get('total_code_lines_suggested', 0)
            return total_suggested_lines
        except requests.exceptions.RequestException as e:
            print(f"Error fetching GitHub Copilot suggested lines: {e}")
            return 0  # Return 0 if there's an error
        
    def get_copilot_accepted_lines(self, organization, year, month):
        """
        Get the total number of code lines accepted by GitHub Copilot for an organization.

=======
                            for language in model.get('languages', []):                                total_suggested_lines += language.get('total_code_lines_suggested', 0)
            return total_suggested_lines
        except requests.exceptions.RequestException as e:
            self.logger.error(3, f"Error fetching GitHub Copilot suggested lines: {e}")
            return 0  # Return 0 if there's an error
       
    def get_copilot_accepted_lines(self, organization, year, month):
        """
        Get the total number of code lines accepted by GitHub Copilot for an organization.
 
>>>>>>> 15817c99
        Args:
            organization (str): GitHub organization name
            year (str): Year (e.g. "2025")
            month (str): Month (e.g. "05")
<<<<<<< HEAD

=======
 
>>>>>>> 15817c99
        Returns:
            int: Total number of lines accepted by Copilot for the month
        """
        api_endpoint = f"/enterprises/{organization}/copilot/metrics"
        url = urljoin(self.base_url, api_endpoint)
<<<<<<< HEAD

=======
 
>>>>>>> 15817c99
        try:
            if self.auth:
                response = requests.get(url, headers=self.headers, auth=self.auth)
            else:
                response = requests.get(url, headers=self.headers)
<<<<<<< HEAD

=======
 
>>>>>>> 15817c99
            response.raise_for_status()
            data = response.json()
            # Handle if data is a list or dict
            if isinstance(data, dict):
                entries = data.get('data', [])
            elif isinstance(data, list):
                entries = data
            else:
                entries = []
<<<<<<< HEAD

            target_date_prefix = f"{year}-{month:0>2}"

=======
 
            target_date_prefix = f"{year}-{month:0>2}"
 
>>>>>>> 15817c99
            total_accepted_lines = 0
            for entry in entries:
                if entry.get('date', '').startswith(target_date_prefix):
                    completions = entry.get('copilot_ide_code_completions', {})
                    editors = completions.get('editors', [])
                    for editor in editors:
                        for model in editor.get('models', []):
                            for language in model.get('languages', []):
                                total_accepted_lines += language.get('total_code_lines_accepted', 0)
            return total_accepted_lines
        except requests.exceptions.RequestException as e:
<<<<<<< HEAD
            print(f"Error fetching GitHub Copilot accepted lines: {e}")
            return 0  # Return 0 if there's an error
        
=======
            self.logger.error(3, f"Error fetching GitHub Copilot accepted lines: {e}")
            return 0  # Return 0 if there's an error
       
>>>>>>> 15817c99
    def get_copilot_adoption_rate(self, organization, year, month):
        """
        Calculate the GitHub Copilot adoption rate for an organization based on accepted/suggested lines.

        Args:
            organization (str): GitHub organization name
            year (str): Year (e.g. "2025")
            month (str): Month (e.g. "05")

        Returns:
<<<<<<< HEAD
            float: Copilot adoption rate (accepted lines / suggested lines) for the month
=======
            float: Copilot adoption rate (accepted lines / suggested lines) for the month, rounded to 4 decimal places
>>>>>>> 15817c99
        """
        api_endpoint = f"/enterprises/{organization}/copilot/metrics"
        url = urljoin(self.base_url, api_endpoint)

        try:
            if self.auth:
                response = requests.get(url, headers=self.headers, auth=self.auth)
            else:
                response = requests.get(url, headers=self.headers)

            response.raise_for_status()
            data = response.json()
            # Handle if data is a list or dict
            if isinstance(data, dict):
                entries = data.get('data', [])
            elif isinstance(data, list):
                entries = data
            else:
                entries = []

            target_date_prefix = f"{year}-{month:0>2}"

            total_accepted_lines = 0
            total_suggested_lines = 0
            for entry in entries:
                if entry.get('date', '').startswith(target_date_prefix):
                    completions = entry.get('copilot_ide_code_completions', {})
                    editors = completions.get('editors', [])
                    for editor in editors:
                        for model in editor.get('models', []):
                            for language in model.get('languages', []):
                                total_accepted_lines += language.get('total_code_lines_accepted', 0)
                                total_suggested_lines += language.get('total_code_lines_suggested', 0)
            if total_suggested_lines > 0:
                adoption_rate = total_accepted_lines / total_suggested_lines
            else:
                adoption_rate = 0.0
<<<<<<< HEAD
            return adoption_rate
        except requests.exceptions.RequestException as e:
            print(f"Error calculating Copilot adoption rate: {e}")
            return 0.0
        
    def get_ai_usage(self, organization, year, month):
        """
        Get the total number of Copilot Chat interactions (total_chats) for an organization.

=======
            return round(adoption_rate, 4)
        except requests.exceptions.RequestException as e:
            self.logger.error(3, f"Error calculating Copilot adoption rate: {e}")
            return 0.0
       
    def get_ai_usage(self, organization, year, month):
        """
        Get the total number of Copilot Chat interactions (total_chats) for an organization.
 
>>>>>>> 15817c99
        Args:
            organization (str): GitHub organization name
            year (str): Year (e.g. "2025")
            month (str): Month (e.g. "05")
<<<<<<< HEAD

=======
 
>>>>>>> 15817c99
        Returns:
            int: Total number of Copilot Chat interactions for the month
        """
        api_endpoint = f"/enterprises/{organization}/copilot/metrics"
        url = urljoin(self.base_url, api_endpoint)
<<<<<<< HEAD

=======
 
>>>>>>> 15817c99
        try:
            if self.auth:
                response = requests.get(url, headers=self.headers, auth=self.auth)
            else:
                response = requests.get(url, headers=self.headers)
<<<<<<< HEAD

=======
 
>>>>>>> 15817c99
            response.raise_for_status()
            data = response.json()
            # Handle if data is a list or dict
            if isinstance(data, dict):
                entries = data.get('data', [])
            elif isinstance(data, list):
                entries = data
            else:
                entries = []
<<<<<<< HEAD

            target_date_prefix = f"{year}-{month:0>2}"

=======
 
            target_date_prefix = f"{year}-{month:0>2}"
 
>>>>>>> 15817c99
            total_chats = 0
            for entry in entries:
                if entry.get('date', '').startswith(target_date_prefix):
                    chat = entry.get('copilot_ide_chat', {})
                    editors = chat.get('editors', [])
                    for editor in editors:
                        for model in editor.get('models', []):
                            total_chats += model.get('total_chats', 0)
            return total_chats
        except requests.exceptions.RequestException as e:
<<<<<<< HEAD
            print(f"Error fetching GitHub Copilot AI usage: {e}")
            return 0  # Return 0 if there's an error

=======
            self.logger.error(3, f"Error fetching GitHub Copilot AI usage: {e}")
            return 0  # Return 0 if there's an error
>>>>>>> 15817c99
<|MERGE_RESOLUTION|>--- conflicted
+++ resolved
@@ -46,21 +46,12 @@
             self.logger.warning(3, "Basic authentication for GitHub API is deprecated. Token authentication is recommended.")
         else:
             raise ValueError("Authentication credentials must be provided. Token authentication is recommended.")
-<<<<<<< HEAD
-    
-    
-    def get_active_users(self, organization, year, month):
-        """
-        Get the number of active Copilot users for an organization.
-        
-=======
    
    
     def get_active_users(self, organization, year, month):
         """
         Get the number of active Copilot users for an organization.
        
->>>>>>> 15817c99
         Args:
             organization (str): GitHub organization name
             year (str): Year (e.g. "2025")
@@ -82,45 +73,22 @@
                
             response.raise_for_status()
             data = response.json()
-<<<<<<< HEAD
-
-=======
- 
->>>>>>> 15817c99
-            # Handle if data is a list or dict
-            if isinstance(data, dict):
-                entries = data.get('data', [])
-            elif isinstance(data, list):
-                entries = data
-            else:
-                entries = []
-<<<<<<< HEAD
-
+ 
+            # Handle if data is a list or dict
+            if isinstance(data, dict):
+                entries = data.get('data', [])
+            elif isinstance(data, list):
+                entries = data
+            else:
+                entries = []
+ 
             target_date_prefix = f"{year}-{month:0>2}"  # Ensures month is two digits
-
-=======
- 
-            target_date_prefix = f"{year}-{month:0>2}"  # Ensures month is two digits
- 
->>>>>>> 15817c99
+ 
             # Get the maximum total_engaged_users for the month
             max_active_users = max(
                 (entry.get('total_engaged_users', 0)
                  for entry in entries
                  if entry.get('date', '').startswith(target_date_prefix)),
-<<<<<<< HEAD
-                default=0
-            )
-            return max_active_users
-        except requests.exceptions.RequestException as e:
-            print(f"Error fetching GitHub Copilot active users: {e}")
-            return 0  # Return 0 if there's an error
-        
-    def get_copilot_suggested_lines(self, organization, year, month):
-        """
-        Get the total number of code lines suggested by GitHub Copilot for an organization.
-        
-=======
                 default=0            )
             return max_active_users
         except requests.exceptions.RequestException as e:
@@ -131,7 +99,6 @@
         """
         Get the total number of code lines suggested by GitHub Copilot for an organization.
        
->>>>>>> 15817c99
         Args:
             organization (str): GitHub organization name
             year (str): Year (e.g. "2025")
@@ -150,29 +117,19 @@
                 response = requests.get(url, headers=self.headers, auth=self.auth)
             else:
                 response = requests.get(url, headers=self.headers)
-<<<<<<< HEAD
-                
-=======
                
->>>>>>> 15817c99
-            response.raise_for_status()
-            data = response.json()
-            # Handle if data is a list or dict
-            if isinstance(data, dict):
-                entries = data.get('data', [])
-            elif isinstance(data, list):
-                entries = data
-            else:
-                entries = []
-<<<<<<< HEAD
-
+            response.raise_for_status()
+            data = response.json()
+            # Handle if data is a list or dict
+            if isinstance(data, dict):
+                entries = data.get('data', [])
+            elif isinstance(data, list):
+                entries = data
+            else:
+                entries = []
+ 
             target_date_prefix = f"{year}-{month:0>2}"  # Ensures month is two digits
-
-=======
- 
-            target_date_prefix = f"{year}-{month:0>2}"  # Ensures month is two digits
- 
->>>>>>> 15817c99
+ 
             total_suggested_lines = 0
             for entry in entries:
                 if entry.get('date', '').startswith(target_date_prefix):
@@ -180,19 +137,6 @@
                     editors = completions.get('editors', [])
                     for editor in editors:
                         for model in editor.get('models', []):
-<<<<<<< HEAD
-                            for language in model.get('languages', []):
-                                total_suggested_lines += language.get('total_code_lines_suggested', 0)
-            return total_suggested_lines
-        except requests.exceptions.RequestException as e:
-            print(f"Error fetching GitHub Copilot suggested lines: {e}")
-            return 0  # Return 0 if there's an error
-        
-    def get_copilot_accepted_lines(self, organization, year, month):
-        """
-        Get the total number of code lines accepted by GitHub Copilot for an organization.
-
-=======
                             for language in model.get('languages', []):                                total_suggested_lines += language.get('total_code_lines_suggested', 0)
             return total_suggested_lines
         except requests.exceptions.RequestException as e:
@@ -203,54 +147,35 @@
         """
         Get the total number of code lines accepted by GitHub Copilot for an organization.
  
->>>>>>> 15817c99
-        Args:
-            organization (str): GitHub organization name
-            year (str): Year (e.g. "2025")
-            month (str): Month (e.g. "05")
-<<<<<<< HEAD
-
-=======
- 
->>>>>>> 15817c99
+        Args:
+            organization (str): GitHub organization name
+            year (str): Year (e.g. "2025")
+            month (str): Month (e.g. "05")
+ 
         Returns:
             int: Total number of lines accepted by Copilot for the month
         """
         api_endpoint = f"/enterprises/{organization}/copilot/metrics"
         url = urljoin(self.base_url, api_endpoint)
-<<<<<<< HEAD
-
-=======
- 
->>>>>>> 15817c99
-        try:
-            if self.auth:
-                response = requests.get(url, headers=self.headers, auth=self.auth)
-            else:
-                response = requests.get(url, headers=self.headers)
-<<<<<<< HEAD
-
-=======
- 
->>>>>>> 15817c99
-            response.raise_for_status()
-            data = response.json()
-            # Handle if data is a list or dict
-            if isinstance(data, dict):
-                entries = data.get('data', [])
-            elif isinstance(data, list):
-                entries = data
-            else:
-                entries = []
-<<<<<<< HEAD
-
+ 
+        try:
+            if self.auth:
+                response = requests.get(url, headers=self.headers, auth=self.auth)
+            else:
+                response = requests.get(url, headers=self.headers)
+ 
+            response.raise_for_status()
+            data = response.json()
+            # Handle if data is a list or dict
+            if isinstance(data, dict):
+                entries = data.get('data', [])
+            elif isinstance(data, list):
+                entries = data
+            else:
+                entries = []
+ 
             target_date_prefix = f"{year}-{month:0>2}"
-
-=======
- 
-            target_date_prefix = f"{year}-{month:0>2}"
- 
->>>>>>> 15817c99
+ 
             total_accepted_lines = 0
             for entry in entries:
                 if entry.get('date', '').startswith(target_date_prefix):
@@ -262,15 +187,9 @@
                                 total_accepted_lines += language.get('total_code_lines_accepted', 0)
             return total_accepted_lines
         except requests.exceptions.RequestException as e:
-<<<<<<< HEAD
-            print(f"Error fetching GitHub Copilot accepted lines: {e}")
-            return 0  # Return 0 if there's an error
-        
-=======
             self.logger.error(3, f"Error fetching GitHub Copilot accepted lines: {e}")
             return 0  # Return 0 if there's an error
        
->>>>>>> 15817c99
     def get_copilot_adoption_rate(self, organization, year, month):
         """
         Calculate the GitHub Copilot adoption rate for an organization based on accepted/suggested lines.
@@ -281,11 +200,7 @@
             month (str): Month (e.g. "05")
 
         Returns:
-<<<<<<< HEAD
-            float: Copilot adoption rate (accepted lines / suggested lines) for the month
-=======
             float: Copilot adoption rate (accepted lines / suggested lines) for the month, rounded to 4 decimal places
->>>>>>> 15817c99
         """
         api_endpoint = f"/enterprises/{organization}/copilot/metrics"
         url = urljoin(self.base_url, api_endpoint)
@@ -323,17 +238,6 @@
                 adoption_rate = total_accepted_lines / total_suggested_lines
             else:
                 adoption_rate = 0.0
-<<<<<<< HEAD
-            return adoption_rate
-        except requests.exceptions.RequestException as e:
-            print(f"Error calculating Copilot adoption rate: {e}")
-            return 0.0
-        
-    def get_ai_usage(self, organization, year, month):
-        """
-        Get the total number of Copilot Chat interactions (total_chats) for an organization.
-
-=======
             return round(adoption_rate, 4)
         except requests.exceptions.RequestException as e:
             self.logger.error(3, f"Error calculating Copilot adoption rate: {e}")
@@ -343,54 +247,35 @@
         """
         Get the total number of Copilot Chat interactions (total_chats) for an organization.
  
->>>>>>> 15817c99
-        Args:
-            organization (str): GitHub organization name
-            year (str): Year (e.g. "2025")
-            month (str): Month (e.g. "05")
-<<<<<<< HEAD
-
-=======
- 
->>>>>>> 15817c99
+        Args:
+            organization (str): GitHub organization name
+            year (str): Year (e.g. "2025")
+            month (str): Month (e.g. "05")
+ 
         Returns:
             int: Total number of Copilot Chat interactions for the month
         """
         api_endpoint = f"/enterprises/{organization}/copilot/metrics"
         url = urljoin(self.base_url, api_endpoint)
-<<<<<<< HEAD
-
-=======
- 
->>>>>>> 15817c99
-        try:
-            if self.auth:
-                response = requests.get(url, headers=self.headers, auth=self.auth)
-            else:
-                response = requests.get(url, headers=self.headers)
-<<<<<<< HEAD
-
-=======
- 
->>>>>>> 15817c99
-            response.raise_for_status()
-            data = response.json()
-            # Handle if data is a list or dict
-            if isinstance(data, dict):
-                entries = data.get('data', [])
-            elif isinstance(data, list):
-                entries = data
-            else:
-                entries = []
-<<<<<<< HEAD
-
+ 
+        try:
+            if self.auth:
+                response = requests.get(url, headers=self.headers, auth=self.auth)
+            else:
+                response = requests.get(url, headers=self.headers)
+ 
+            response.raise_for_status()
+            data = response.json()
+            # Handle if data is a list or dict
+            if isinstance(data, dict):
+                entries = data.get('data', [])
+            elif isinstance(data, list):
+                entries = data
+            else:
+                entries = []
+ 
             target_date_prefix = f"{year}-{month:0>2}"
-
-=======
- 
-            target_date_prefix = f"{year}-{month:0>2}"
- 
->>>>>>> 15817c99
+ 
             total_chats = 0
             for entry in entries:
                 if entry.get('date', '').startswith(target_date_prefix):
@@ -401,11 +286,5 @@
                             total_chats += model.get('total_chats', 0)
             return total_chats
         except requests.exceptions.RequestException as e:
-<<<<<<< HEAD
-            print(f"Error fetching GitHub Copilot AI usage: {e}")
-            return 0  # Return 0 if there's an error
-
-=======
             self.logger.error(3, f"Error fetching GitHub Copilot AI usage: {e}")
-            return 0  # Return 0 if there's an error
->>>>>>> 15817c99
+            return 0  # Return 0 if there's an error